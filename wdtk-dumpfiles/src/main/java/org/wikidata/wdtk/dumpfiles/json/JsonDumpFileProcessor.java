package org.wikidata.wdtk.dumpfiles.json;

<<<<<<< HEAD
import java.io.IOException;
=======
/*
 * #%L
 * Wikidata Toolkit Dump File Handling
 * %%
 * Copyright (C) 2014 Wikidata Toolkit Developers
 * %%
 * Licensed under the Apache License, Version 2.0 (the "License");
 * you may not use this file except in compliance with the License.
 * You may obtain a copy of the License at
 * 
 *      http://www.apache.org/licenses/LICENSE-2.0
 * 
 * Unless required by applicable law or agreed to in writing, software
 * distributed under the License is distributed on an "AS IS" BASIS,
 * WITHOUT WARRANTIES OR CONDITIONS OF ANY KIND, either express or implied.
 * See the License for the specific language governing permissions and
 * limitations under the License.
 * #L%
 */

>>>>>>> 2ce0a744
import java.io.InputStream;

import org.wikidata.wdtk.datamodel.json.jackson.documents.EntityDocumentImpl;
import org.wikidata.wdtk.datamodel.json.jackson.documents.ItemDocumentImpl;
import org.wikidata.wdtk.datamodel.json.jackson.documents.PropertyDocumentImpl;
import org.wikidata.wdtk.dumpfiles.MwDumpFile;
import org.wikidata.wdtk.dumpfiles.MwDumpFileProcessor;

import com.fasterxml.jackson.core.JsonProcessingException;
import com.fasterxml.jackson.databind.MappingIterator;
import com.fasterxml.jackson.databind.ObjectMapper;
import com.fasterxml.jackson.databind.ObjectReader;

public class JsonDumpFileProcessor implements MwDumpFileProcessor {

	private static ObjectMapper mapper = new ObjectMapper();
	private static ObjectReader documentReader = mapper
			.reader(EntityDocumentImpl.class);

	@Override
	public void processDumpFileContents(InputStream inputStream,
			MwDumpFile dumpFile) {
		
		try {
			MappingIterator<EntityDocumentImpl> documentIter = documentReader
					.readValues(inputStream);

			while (documentIter.hasNextValue()) {
				EntityDocumentImpl document = documentIter.nextValue();
				if (document != null) {
					if (document instanceof ItemDocumentImpl) {
						this.handleItemDocument((ItemDocumentImpl) document);
					} else if (document instanceof PropertyDocumentImpl) {
						this.handlePropertyDocument((PropertyDocumentImpl) document);
					}
				}
			}

		} catch (JsonProcessingException e) {
			e.printStackTrace();
		} catch (IOException e) {
			e.printStackTrace();
		}

	}

	private void handleItemDocument(ItemDocumentImpl document) {
		// TODO
	}

	private void handlePropertyDocument(PropertyDocumentImpl document) {
		// TODO
	}

}<|MERGE_RESOLUTION|>--- conflicted
+++ resolved
@@ -1,8 +1,5 @@
 package org.wikidata.wdtk.dumpfiles.json;
 
-<<<<<<< HEAD
-import java.io.IOException;
-=======
 /*
  * #%L
  * Wikidata Toolkit Dump File Handling
@@ -23,7 +20,8 @@
  * #L%
  */
 
->>>>>>> 2ce0a744
+
+import java.io.IOException;
 import java.io.InputStream;
 
 import org.wikidata.wdtk.datamodel.json.jackson.documents.EntityDocumentImpl;
