--- conflicted
+++ resolved
@@ -75,12 +75,8 @@
 	@Test
 	public final void testGetDatatypeId() {
 		DatatypeIdValue o1 = new DatatypeIdImpl(DatatypeIdValue.DT_TIME);
-<<<<<<< HEAD
 		DatatypeIdValue o2 = factory
 				.getDatatypeIdValue(DatatypeIdValue.DT_TIME);
-=======
-		DatatypeIdValue o2 = factory.getDatatypeIdValue(DatatypeIdValue.DT_TIME);
->>>>>>> a0448bd9
 		assertEquals(o1, o2);
 	}
 
@@ -139,13 +135,8 @@
 
 	@Test
 	public final void testGetValueSnak() {
-<<<<<<< HEAD
 		ValueSnak o1 = new ValueSnakImpl(factory.getPropertyIdValue("P42",
 				"foo"), factory.getStringValue("foo"));
-=======
-		ValueSnak o1 = new ValueSnakImpl(factory.getPropertyIdValue("P42", "foo"),
-				factory.getStringValue("foo"));
->>>>>>> a0448bd9
 		ValueSnak o2 = factory.getValueSnak(
 				factory.getPropertyIdValue("P42", "foo"),
 				factory.getStringValue("foo"));
@@ -154,13 +145,8 @@
 
 	@Test
 	public final void testGetSomeValueSnak() {
-<<<<<<< HEAD
 		SomeValueSnak o1 = new SomeValueSnakImpl(factory.getPropertyIdValue(
 				"P42", "foo"));
-=======
-		SomeValueSnak o1 = new SomeValueSnakImpl(factory.getPropertyIdValue("P42",
-				"foo"));
->>>>>>> a0448bd9
 		SomeValueSnak o2 = factory.getSomeValueSnak(factory.getPropertyIdValue(
 				"P42", "foo"));
 		assertEquals(o1, o2);
@@ -168,13 +154,7 @@
 
 	@Test
 	public final void testGetNoValueSnak() {
-<<<<<<< HEAD
 		NoValueSnak o1 = new NoValueSnakImpl(factory.getPropertyIdValue("P42",
-=======
-		NoValueSnak o1 = new NoValueSnakImpl(
-				factory.getPropertyIdValue("P42", "foo"));
-		NoValueSnak o2 = factory.getNoValueSnak(factory.getPropertyIdValue("P42",
->>>>>>> a0448bd9
 				"foo"));
 		NoValueSnak o2 = factory.getNoValueSnak(factory.getPropertyIdValue(
 				"P42", "foo"));
@@ -183,15 +163,8 @@
 
 	@Test
 	public final void testGetClaim() {
-<<<<<<< HEAD
 		Claim o1 = new ClaimImpl(
 				factory.getItemIdValue("Q42", "foo"),
-=======
-		Claim o1 = new ClaimImpl(factory.getItemIdValue("Q42", "foo"),
-				factory.getNoValueSnak(factory.getPropertyIdValue("P42", "foo")),
-				Collections.<Snak> emptyList());
-		Claim o2 = factory.getClaim(factory.getItemIdValue("Q42", "foo"),
->>>>>>> a0448bd9
 				factory.getNoValueSnak(factory.getPropertyIdValue("P42", "foo")),
 				Collections.<Snak> emptyList());
 		Claim o2 = factory
@@ -212,12 +185,8 @@
 
 	@Test
 	public final void testGetStatement() {
-<<<<<<< HEAD
 		Claim c = new ClaimImpl(
 				factory.getItemIdValue("Q42", "foo"),
-=======
-		Claim c = new ClaimImpl(factory.getItemIdValue("Q42", "foo"),
->>>>>>> a0448bd9
 				factory.getNoValueSnak(factory.getPropertyIdValue("P42", "foo")),
 				Collections.<Snak> emptyList());
 		Statement o1 = new StatementImpl(c,
@@ -253,13 +222,8 @@
 
 	@Test
 	public final void testGetPropertyDocument() {
-<<<<<<< HEAD
 		PropertyDocument o1 = new PropertyDocumentImpl(
 				factory.getPropertyIdValue("P42", "foo"),
-=======
-		PropertyDocument o1 = new PropertyDocumentImpl(factory.getPropertyIdValue(
-				"P42", "foo"),
->>>>>>> a0448bd9
 				Collections.<String, MonolingualTextValue> emptyMap(),
 				Collections.<String, MonolingualTextValue> emptyMap(),
 				Collections.<String, List<MonolingualTextValue>> emptyMap(),
@@ -275,13 +239,8 @@
 
 	@Test
 	public final void testGetItemDocument() {
-<<<<<<< HEAD
 		ItemDocument o1 = new ItemDocumentImpl(factory.getItemIdValue("Q42",
 				"foo"), Collections.<String, MonolingualTextValue> emptyMap(),
-=======
-		ItemDocument o1 = new ItemDocumentImpl(factory.getItemIdValue("Q42", "foo"),
-				Collections.<String, MonolingualTextValue> emptyMap(),
->>>>>>> a0448bd9
 				Collections.<String, MonolingualTextValue> emptyMap(),
 				Collections.<String, List<MonolingualTextValue>> emptyMap(),
 				Collections.<Statement> emptyList(),
@@ -295,5 +254,4 @@
 				Collections.<String, SiteLink> emptyMap());
 		assertEquals(o1, o2);
 	}
-
 }