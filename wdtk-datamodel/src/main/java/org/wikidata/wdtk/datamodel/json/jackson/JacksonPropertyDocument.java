package org.wikidata.wdtk.datamodel.json.jackson;

/*
 * #%L
 * Wikidata Toolkit Data Model
 * %%
 * Copyright (C) 2014 Wikidata Toolkit Developers
 * %%
 * Licensed under the Apache License, Version 2.0 (the "License");
 * you may not use this file except in compliance with the License.
 * You may obtain a copy of the License at
 * 
 *      http://www.apache.org/licenses/LICENSE-2.0
 * 
 * Unless required by applicable law or agreed to in writing, software
 * distributed under the License is distributed on an "AS IS" BASIS,
 * WITHOUT WARRANTIES OR CONDITIONS OF ANY KIND, either express or implied.
 * See the License for the specific language governing permissions and
 * limitations under the License.
 * #L%
 */

import org.wikidata.wdtk.datamodel.helpers.Datamodel;
import org.wikidata.wdtk.datamodel.helpers.Equality;
import org.wikidata.wdtk.datamodel.helpers.Hash;
import org.wikidata.wdtk.datamodel.helpers.ToString;
import org.wikidata.wdtk.datamodel.interfaces.DatatypeIdValue;
import org.wikidata.wdtk.datamodel.interfaces.EntityIdValue;
import org.wikidata.wdtk.datamodel.interfaces.PropertyDocument;
import org.wikidata.wdtk.datamodel.interfaces.PropertyIdValue;

import com.fasterxml.jackson.annotation.JsonIgnore;
import com.fasterxml.jackson.annotation.JsonIgnoreProperties;
import com.fasterxml.jackson.annotation.JsonProperty;

/**
 * Jackson implementation of {@link PropertyDocument}. Like all Jackson objects,
 * it is not technically immutable, but it is strongly recommended to treat it
 * as such in all contexts: the setters are for Jackson; never call them in your
 * code.
 *
 * @author Fredo Erxleben
 *
 */
@JsonIgnoreProperties(ignoreUnknown = true)
<<<<<<< HEAD
public class JacksonPropertyDocument extends JacksonTermedDocument implements
=======
public class JacksonPropertyDocument extends JacksonTermedStatementDocument implements
>>>>>>> 3d9946d6
		PropertyDocument {

	/**
	 * Datatype string as used in JSON. See {@link JacksonDatatypeId} for a
	 * mapping to WDTK datatype IRIs.
	 */
	private String datatype;

	/**
	 * Constructor. Creates an empty object that can be populated during JSON
	 * deserialization. Should only be used by Jackson for this very purpose.
	 */
	public JacksonPropertyDocument() {
	}

	/**
	 * Returns the JSON string version of the property's datatype. Note that
	 * {@link #getDatatype()} is already used for another function of the
	 * interface.
	 *
	 * @see #setJsonDatatype(String)
	 * @return string datatype
	 */
	@JsonProperty("datatype")
	public String getJsonDatatype() {
		return this.datatype;
	}

	/**
	 * Sets the datatype to the given JSON datatype string. Only for use by
	 * Jackson during deserialization.
	 *
	 * @see #getJsonDatatype()
	 * @param datatype
	 */
	@JsonProperty("datatype")
	public void setJsonDatatype(String datatype) {
		this.datatype = datatype;
	}

	@JsonIgnore
	@Override
	public PropertyIdValue getPropertyId() {
		if (this.siteIri == null) {
			return Datamodel.makeWikidataPropertyIdValue(this.entityId);
		} else {
			return Datamodel.makePropertyIdValue(this.entityId, this.siteIri);
		}
	}

	@JsonIgnore
	@Override
	public EntityIdValue getEntityId() {
		return getPropertyId();
	}

	@JsonIgnore
	@Override
	public DatatypeIdValue getDatatype() {
		return new JacksonDatatypeId(this.datatype);
	}

	@Override
	public String getJsonType() {
		return JacksonTermedStatementDocument.JSON_TYPE_PROPERTY;
	}

	@Override
	public int hashCode() {
		return Hash.hashCode(this);
	}

	@Override
	public boolean equals(Object obj) {
		return Equality.equalsPropertyDocument(this, obj);
	}

	@Override
	public String toString() {
		return ToString.toString(this);
	}
}<|MERGE_RESOLUTION|>--- conflicted
+++ resolved
@@ -43,12 +43,8 @@
  *
  */
 @JsonIgnoreProperties(ignoreUnknown = true)
-<<<<<<< HEAD
-public class JacksonPropertyDocument extends JacksonTermedDocument implements
-=======
-public class JacksonPropertyDocument extends JacksonTermedStatementDocument implements
->>>>>>> 3d9946d6
-		PropertyDocument {
+public class JacksonPropertyDocument extends JacksonTermedStatementDocument
+		implements PropertyDocument {
 
 	/**
 	 * Datatype string as used in JSON. See {@link JacksonDatatypeId} for a
