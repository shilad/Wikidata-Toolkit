--- conflicted
+++ resolved
@@ -44,13 +44,8 @@
  *
  */
 @JsonIgnoreProperties(ignoreUnknown = true)
-<<<<<<< HEAD
 public class JacksonPropertyDocument extends JacksonTermedDocument implements
 		PropertyDocument {
-=======
-public class JacksonPropertyDocument extends JacksonTermedStatementDocument
-		implements PropertyDocument {
->>>>>>> 65b6803e
 
 	/**
 	 * Datatype string as used in JSON. See {@link JacksonDatatypeId} for a
