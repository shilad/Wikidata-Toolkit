package org.wikidata.wdtk.rdf;

/*
 * #%L
 * Wikidata Toolkit RDF
 * %%
 * Copyright (C) 2014 Wikidata Toolkit Developers
 * %%
 * Licensed under the Apache License, Version 2.0 (the "License");
 * you may not use this file except in compliance with the License.
 * You may obtain a copy of the License at
 * 
 *      http://www.apache.org/licenses/LICENSE-2.0
 * 
 * Unless required by applicable law or agreed to in writing, software
 * distributed under the License is distributed on an "AS IS" BASIS,
 * WITHOUT WARRANTIES OR CONDITIONS OF ANY KIND, either express or implied.
 * See the License for the specific language governing permissions and
 * limitations under the License.
 * #L%
 */
import org.openrdf.model.Resource;
import org.openrdf.model.URI;
import org.openrdf.model.Value;
import org.openrdf.rio.RDFHandlerException;
import org.slf4j.Logger;
import org.slf4j.LoggerFactory;
import org.wikidata.wdtk.datamodel.interfaces.DatatypeIdValue;
import org.wikidata.wdtk.datamodel.interfaces.EntityIdValue;
import org.wikidata.wdtk.datamodel.interfaces.GlobeCoordinatesValue;
import org.wikidata.wdtk.datamodel.interfaces.MonolingualTextValue;
import org.wikidata.wdtk.datamodel.interfaces.PropertyIdValue;
import org.wikidata.wdtk.datamodel.interfaces.QuantityValue;
import org.wikidata.wdtk.datamodel.interfaces.StringValue;
import org.wikidata.wdtk.datamodel.interfaces.TimeValue;
import org.wikidata.wdtk.datamodel.interfaces.ValueVisitor;
import org.wikidata.wdtk.datamodel.interfaces.WikimediaLanguageCodes;

/**
 * Class to convert Wikibase data values to RDF. The class is a visitor that
 * that computes an RDF value (URI or literal) to represent any kind of Wikibase
 * data value. Some values are complex and require further RDF triples to be
 * written. In such cases, the class stores the values to a buffer. Methods for
 * writing additional triples for these buffered values can be called later.
 * 
 * @author Markus Kroetzsch
 * 
 */
public class ValueRdfConverter implements ValueVisitor<Value> {

<<<<<<< HEAD
	final ValueFactory factory = ValueFactoryImpl.getInstance();
=======
	final Sites sites;
>>>>>>> b314a252
	final PropertyTypes propertyTypes;
	final RdfWriter rdfWriter;
	final RdfConversionBuffer rdfConversionBuffer;

	PropertyIdValue currentPropertyIdValue;

	static final Logger logger = LoggerFactory
			.getLogger(ValueRdfConverter.class);

	public ValueRdfConverter(RdfWriter rdfWriter,
<<<<<<< HEAD
			RdfConversionBuffer rdfConversionBuffer) {
		this.rdfWriter = rdfWriter;
		this.rdfConversionBuffer = rdfConversionBuffer;
		this.propertyTypes = new PropertyTypes("http://www.wikidata.org/w/api.php");
=======
			RdfConversionBuffer rdfConversionBuffer,
			PropertyTypes propertyTypes, Sites sites) {
		this.rdfWriter = rdfWriter;
		this.rdfConversionBuffer = rdfConversionBuffer;
		this.sites = sites;
		this.propertyTypes = propertyTypes;
>>>>>>> b314a252
	}

	/**
	 * Write the auxiliary RDF data for encoding the given value.
	 * 
	 * @param quantityValue
	 *            the value to write
	 * @param resource
	 *            the (subject) URI to use to represent this value in RDF
	 * @throws RDFHandlerException
	 */
	public void writeQuantityValue(QuantityValue quantityValue,
			Resource resource) throws RDFHandlerException {
		this.rdfWriter.writeTripleUriObject(resource, Vocabulary.RDF_TYPE,
				Vocabulary.WB_QUANTITY_VALUE);
		this.rdfWriter.writeTripleLiteralObject(resource,
				Vocabulary.WB_NUMERIC_VALUE, quantityValue.getNumericValue()
						.toString(), Vocabulary.XSD_DECIMAL);
		this.rdfWriter.writeTripleLiteralObject(resource,
				Vocabulary.WB_LOWER_BOUND, quantityValue.getLowerBound()
						.toString(), Vocabulary.XSD_DECIMAL);
		this.rdfWriter.writeTripleLiteralObject(resource,
				Vocabulary.WB_UPPER_BOUND, quantityValue.getUpperBound()
						.toString(), Vocabulary.XSD_DECIMAL);
	}

	/**
	 * Write the auxiliary RDF data for encoding the given value.
	 * <p>
	 * Times with limited precision are exported using limited-precision XML
	 * Schema datatypes, such as gYear, if available. Wikidata encodes the year
	 * 1BCE as 0000, while XML Schema, even in version 2, does not allow 0000
	 * and interprets -0001 as 1BCE. Thus all negative years must be shifted by
	 * 1, but we only do this if the year is precise.
	 * 
	 * @param timeValue
	 *            the value to write
	 * @param resource
	 *            the (subject) URI to use to represent this value in RDF
	 * @throws RDFHandlerException
	 */
	public void writeTimeValue(TimeValue timeValue, Resource resource)
			throws RDFHandlerException {
		this.rdfWriter.writeTripleUriObject(resource, Vocabulary.RDF_TYPE,
				Vocabulary.WB_TIME_VALUE);

		String xsdYearString;
		if (timeValue.getYear() == 0
				|| (timeValue.getYear() < 0 && timeValue.getPrecision() >= TimeValue.PREC_YEAR)) {
			xsdYearString = String.format("%05d", timeValue.getYear() - 1);
		} else {
			xsdYearString = String.format("%04d", timeValue.getYear());
		}

		if (timeValue.getPrecision() >= TimeValue.PREC_DAY) {
			if (timeValue.getPrecision() > TimeValue.PREC_DAY) {
				logger.error("Time values with times of day not supported yet. Exporting only date of "
						+ timeValue.toString());
			}
			this.rdfWriter.writeTripleLiteralObject(
					resource,
					Vocabulary.WB_TIME,
					xsdYearString + "-"
							+ String.format("%02d", timeValue.getMonth()) + "-"
							+ String.format("%02d", timeValue.getDay()),
					Vocabulary.XSD_DATE);
		} else if (timeValue.getPrecision() == TimeValue.PREC_MONTH) {
			this.rdfWriter.writeTripleLiteralObject(
					resource,
					Vocabulary.WB_TIME,
					xsdYearString + "-"
							+ String.format("%02d", timeValue.getMonth()),
					Vocabulary.XSD_G_YEAR_MONTH);
		} else if (timeValue.getPrecision() <= TimeValue.PREC_YEAR) {
			this.rdfWriter.writeTripleLiteralObject(resource,
					Vocabulary.WB_TIME, xsdYearString, Vocabulary.XSD_G_YEAR);
		}

		this.rdfWriter.writeTripleIntegerObject(resource,
				Vocabulary.WB_TIME_PRECISION, timeValue.getPrecision());
		this.rdfWriter.writeTripleUriObject(resource,
				Vocabulary.WB_PREFERRED_CALENDAR,
				timeValue.getPreferredCalendarModel());
	}

	/**
	 * Write the auxiliary RDF data for encoding the given value.
	 * 
	 * @param globeCoordinatesValue
	 *            the value to write
	 * @param resource
	 *            the (subject) URI to use to represent this value in RDF
	 * @throws RDFHandlerException
	 */
	public void writeGlobeCoordinatesValue(
			GlobeCoordinatesValue globeCoordinatesValue, Resource resource)
			throws RDFHandlerException {
		this.rdfWriter.writeTripleUriObject(resource, Vocabulary.RDF_TYPE,
				Vocabulary.WB_GLOBE_COORDINATES_VALUE);

		this.rdfWriter.writeTripleLiteralObject(resource,
				Vocabulary.WB_LATITUDE,
				getDecimalStringForCoordinate(globeCoordinatesValue
						.getLatitude()), Vocabulary.XSD_DECIMAL);
		this.rdfWriter.writeTripleLiteralObject(resource,
				Vocabulary.WB_LONGITUDE,
				getDecimalStringForCoordinate(globeCoordinatesValue
						.getLongitude()), Vocabulary.XSD_DECIMAL);
		this.rdfWriter.writeTripleLiteralObject(resource,
				Vocabulary.WB_GC_PRECISION,
				getDecimalStringForCoordinate(globeCoordinatesValue
						.getPrecision()), Vocabulary.XSD_DECIMAL);
		this.rdfWriter.writeTripleUriObject(resource, Vocabulary.WB_GLOBE,
				globeCoordinatesValue.getGlobe());
	}

	public Value getRdfValueForWikidataValue(
			org.wikidata.wdtk.datamodel.interfaces.Value value,
			PropertyIdValue propertyIdValue) {
		this.currentPropertyIdValue = propertyIdValue;
		return value.accept(this);
	}

	public Value getDatatypeIdValueLiteral(DatatypeIdValue value) {
		return this.rdfWriter.getUri(value.getIri());
	}

	public Value getMonolingualTextValueLiteral(MonolingualTextValue value) {
		String languageCode = WikimediaLanguageCodes.getLanguageCode(value
				.getLanguageCode());
		return this.rdfWriter.getLiteral(value.getText(), languageCode);
	}

	@Override
	public Value visit(DatatypeIdValue value) {
		throw new RuntimeException(
				"DatatypeIdValue cannot be processed like a value of a user-defined property. "
						+ "Use getDatatypeIdValueLiteral() to get a Literal for such values.");
	}

	@Override
	public Value visit(EntityIdValue value) {
		String datatype = this.propertyTypes.setPropertyTypeFromValue(
				this.currentPropertyIdValue, value);

		switch (datatype) {
		case DatatypeIdValue.DT_ITEM:
			this.rdfConversionBuffer
					.addObjectProperty(this.currentPropertyIdValue);
			return this.rdfWriter.getUri(value.getIri());
		default:
			logIncompatibleValueError(datatype, "entity");
			return null;
		}
	}

	@Override
	public Value visit(GlobeCoordinatesValue value) {

		String datatype = this.propertyTypes.setPropertyTypeFromValue(
				this.currentPropertyIdValue, value);

		switch (datatype) {
		case DatatypeIdValue.DT_GLOBE_COORDINATES:
			URI valueUri = this.rdfWriter.getUri(Vocabulary
					.getGlobeCoordinatesValueUri(value));

			this.rdfConversionBuffer
					.addObjectProperty(this.currentPropertyIdValue);
			this.rdfConversionBuffer.addGlobeCoordinatesValue(value, valueUri);

			return valueUri;
		default:
			logIncompatibleValueError(datatype, "globe coordinates");
			return null;
		}
	}

	@Override
	public Value visit(MonolingualTextValue value) {
		throw new RuntimeException(
				"MonolingualTextValue cannot be processed like a value of a user-defined property. "
						+ "Use getMonolingualTextValueLiteral() to get a Literal for such values.");
	}

	@Override
	public Value visit(QuantityValue value) {

		String datatype = this.propertyTypes.setPropertyTypeFromValue(
				this.currentPropertyIdValue, value);

		switch (datatype) {
		case DatatypeIdValue.DT_QUANTITY:
			URI valueUri = this.rdfWriter.getUri(Vocabulary
					.getQuantityValueUri(value));

			this.rdfConversionBuffer
					.addObjectProperty(this.currentPropertyIdValue);
			this.rdfConversionBuffer.addQuantityValue(value, valueUri);

			return valueUri;
		default:
			logIncompatibleValueError(datatype, "quantity");
			return null;
		}
	}

	@Override
	public Value visit(StringValue value) {
		String datatype = this.propertyTypes.setPropertyTypeFromValue(
				this.currentPropertyIdValue, value);

		switch (datatype) {
		case DatatypeIdValue.DT_STRING:
			this.rdfConversionBuffer
					.addDatatypeProperty(this.currentPropertyIdValue);
			return this.rdfWriter.getLiteral(value.getString());
		case DatatypeIdValue.DT_COMMONS_MEDIA:
			this.rdfConversionBuffer
					.addObjectProperty(this.currentPropertyIdValue);
			// TODO use a smarter function to build those URLs
			return this.rdfWriter
					.getUri("http://commons.wikimedia.org/wiki/File:"
							+ value.getString().replace(' ', '_'));
		case DatatypeIdValue.DT_URL:
			this.rdfConversionBuffer
					.addObjectProperty(this.currentPropertyIdValue);
			return this.rdfWriter.getUri(value.getString());
		default:
			logIncompatibleValueError(datatype, "string");
			return null;
		}
	}

	@Override
	public Value visit(TimeValue value) {

		String datatype = this.propertyTypes.setPropertyTypeFromValue(
				this.currentPropertyIdValue, value);

		switch (datatype) {
		case DatatypeIdValue.DT_TIME:
			URI valueUri = this.rdfWriter.getUri(Vocabulary
					.getTimeValueUri(value));

			this.rdfConversionBuffer
					.addObjectProperty(this.currentPropertyIdValue);
			this.rdfConversionBuffer.addTimeValue(value, valueUri);

			return valueUri;
		default:
			logIncompatibleValueError(datatype, "time");
			return null;
		}
	}

	String getDecimalStringForCoordinate(long value) {
		String valueString;
		if (value >= 0) {
			valueString = String.format("%010d", value);
		} else {
			valueString = String.format("%011d", value);
		}
		return valueString.substring(0, valueString.length() - 9) + "."
				+ valueString.substring(valueString.length() - 9);
	}

	/**
	 * Logs a message for a case where the value of a property does not fit to
	 * its declared datatype.
	 * 
	 * @param datatype
	 *            the declared type of the property
	 * @param valueType
	 *            a string to denote the type of value
	 */
	void logIncompatibleValueError(String datatype, String valueType) {
		logger.warn("Property " + this.currentPropertyIdValue.getId()
				+ " has type \"" + datatype + "\" but a value of type "
				+ valueType + ". Data ignored.");
	}

}<|MERGE_RESOLUTION|>--- conflicted
+++ resolved
@@ -48,11 +48,6 @@
  */
 public class ValueRdfConverter implements ValueVisitor<Value> {
 
-<<<<<<< HEAD
-	final ValueFactory factory = ValueFactoryImpl.getInstance();
-=======
-	final Sites sites;
->>>>>>> b314a252
 	final PropertyTypes propertyTypes;
 	final RdfWriter rdfWriter;
 	final RdfConversionBuffer rdfConversionBuffer;
@@ -63,19 +58,10 @@
 			.getLogger(ValueRdfConverter.class);
 
 	public ValueRdfConverter(RdfWriter rdfWriter,
-<<<<<<< HEAD
-			RdfConversionBuffer rdfConversionBuffer) {
+			RdfConversionBuffer rdfConversionBuffer, PropertyTypes propertyTypes) {
 		this.rdfWriter = rdfWriter;
 		this.rdfConversionBuffer = rdfConversionBuffer;
-		this.propertyTypes = new PropertyTypes("http://www.wikidata.org/w/api.php");
-=======
-			RdfConversionBuffer rdfConversionBuffer,
-			PropertyTypes propertyTypes, Sites sites) {
-		this.rdfWriter = rdfWriter;
-		this.rdfConversionBuffer = rdfConversionBuffer;
-		this.sites = sites;
 		this.propertyTypes = propertyTypes;
->>>>>>> b314a252
 	}
 
 	/**
